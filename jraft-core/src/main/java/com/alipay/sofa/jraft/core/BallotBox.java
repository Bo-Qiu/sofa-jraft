--- conflicted
+++ resolved
@@ -46,21 +46,12 @@
 
     private static final Logger      LOG                = LoggerFactory.getLogger(BallotBox.class);
 
-<<<<<<< HEAD
-    private FSMCaller                  waiter;
-    private ClosureQueue               closureQueue;
-    private final StampedLock          stampedLock        = new StampedLock();
-    private long                       lastCommittedIndex = 0;
-    private long                       pendingIndex;
-    private final ArrayDequeue<Ballot> pendingMetaQueue   = new ArrayDequeue<>();
-=======
     private FSMCaller                waiter;
     private ClosureQueue             closureQueue;
     private final StampedLock        stampedLock        = new StampedLock();
     private long                     lastCommittedIndex = 0;
     private long                     pendingIndex;
     private final ArrayDeque<Ballot> pendingMetaQueue   = new ArrayDeque<>();
->>>>>>> 09fb200d
 
     @OnlyForTest
     long getPendingIndex() {
